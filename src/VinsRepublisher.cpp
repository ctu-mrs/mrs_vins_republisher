--- conflicted
+++ resolved
@@ -240,13 +240,10 @@
   mrs_lib::TransformStamped tf;
 
   /* get the transform from mrs_vins_world to vins_world //{ */
-<<<<<<< HEAD
   
   /* Vins-mono uses different coordinate system. The y-axis is front, x-axis is right, z-axis is up */
   /* This transformation rotates in yaw of 90 deg */
-=======
-
->>>>>>> 4c63fbd6
+
   {
     auto res = transformer_.getTransform(_mrs_vins_world_frame_, odom->header.frame_id, odom->header.stamp);
 
